// Copyright (C) 2003 Dolphin Project.

// This program is free software: you can redistribute it and/or modify
// it under the terms of the GNU General Public License as published by
// the Free Software Foundation, version 2.0 or later versions.

// This program is distributed in the hope that it will be useful,
// but WITHOUT ANY WARRANTY; without even the implied warranty of
// MERCHANTABILITY or FITNESS FOR A PARTICULAR PURPOSE.  See the
// GNU General Public License 2.0 for more details.

// A copy of the GPL 2.0 should have been included with the program.
// If not, see http://www.gnu.org/licenses/

// Official SVN repository and contact information can be found at
// http://code.google.com/p/dolphin-emu/


// This header contains type definitions that are shared between the Dolphin core and
// other parts of the code. Any definitions that are only used by the core should be
// placed in "Common.h" instead.

#pragma once

struct u24_be {
	unsigned char value[3]; 

	operator unsigned int(){
		return 0x00000000 | (value[0] << 16) | (value[1] << 8) | (value[2] << 0);
	}
};

<<<<<<< HEAD
#if defined(_WIN32) && !defined(__MINGW32__)
=======
#if defined(_MSC_VER)
>>>>>>> 0c0da1cf

typedef unsigned __int8 u8;
typedef unsigned __int16 u16;
typedef unsigned __int32 u32;
typedef unsigned __int64 u64;

typedef signed __int8 s8;
typedef signed __int16 s16;
typedef signed __int32 s32;
typedef signed __int64 s64;

#else

typedef unsigned char u8;
typedef unsigned short u16;
typedef unsigned int u32;
typedef unsigned long long u64;

typedef signed char s8;
typedef signed short s16;
typedef signed int s32;
typedef signed long long s64;

#endif // _WIN32<|MERGE_RESOLUTION|>--- conflicted
+++ resolved
@@ -30,11 +30,7 @@
 	}
 };
 
-<<<<<<< HEAD
-#if defined(_WIN32) && !defined(__MINGW32__)
-=======
 #if defined(_MSC_VER)
->>>>>>> 0c0da1cf
 
 typedef unsigned __int8 u8;
 typedef unsigned __int16 u16;
