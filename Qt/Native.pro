QT += opengl
QT -= gui
TARGET = Native
TEMPLATE = lib
CONFIG += staticlib

include(Settings.pri)

!mobile_platform: {
	SOURCES += ../native/ext/glew/glew.c
	HEADERS += ../native/ext/glew/GL/*.h
}

# Backtrace
x86:!mobile_platform: {
	SOURCES += ../native/base/backtrace.cpp
	HEADERS += ../native/base/backtrace.h
}

<<<<<<< HEAD
# EtcPack
=======
# RG_ETC
>>>>>>> 662613c1

SOURCES += ../native/ext/rg_etc1/rg_etc1.cpp
HEADERS += ../native/ext/rg_etc1/rg_etc1.h
INCLUDEPATH += ../native/ext/rg_etc1

# Cityhash
SOURCES += ../native/ext/cityhash/city.cpp
HEADERS += ../native/ext/cityhash/*.h
INCLUDEPATH += ../native/ext/cityhash

# Stb_image

SOURCES += ../native/ext/stb_image/stb_image.c
HEADERS += ../native/ext/stb_image/stb_image.h
INCLUDEPATH += ../native/ext/stb_image

# Stb_vorbis

SOURCES += ../native/ext/stb_vorbis/stb_vorbis.c
HEADERS += ../native/ext/stb_vorbis/stb_vorbis.h
INCLUDEPATH += ../native/ext/stb_vorbis

# Snappy

SOURCES += ../ext/snappy/*.cpp
HEADERS += ../ext/snappy/*.h
INCLUDEPATH += ../ext/snappy

# Zlib
!symbian: {
	SOURCES += ../ext/zlib/*.c
	HEADERS += ../ext/zlib/*.h
}


# Native

SOURCES +=  ../native/audio/*.cpp \
	../native/base/buffer.cpp \
	../native/base/colorutil.cpp \
	../native/base/display.cpp \
	../native/base/error_context.cpp \
	../native/base/fastlist_test.cpp \
	../native/base/stringutil.cpp \
	../native/base/threadutil.cpp \
	../native/base/timeutil.cpp \
	../native/file/*.cpp \
	../native/gfx/gl_debug_log.cpp \
	../native/gfx/gl_lost_manager.cpp \
	../native/gfx/texture.cpp \
	../native/gfx/texture_atlas.cpp \
	../native/gfx/texture_gen.cpp \
	../native/gfx_es2/*.cpp \
	../native/image/*.cpp \
	../native/input/gesture_detector.cpp \
	../native/json/json_writer.cpp \
	../native/math/curves.cpp \
	../native/math/math_util.cpp \
	../native/math/lin/*.cpp \
	../native/midi/midi_input.cpp \
	../native/net/*.cpp \
	../native/profiler/profiler.cpp \
	../native/ui/screen.cpp \
	../native/ui/ui.cpp \
	../native/ui/virtual_input.cpp \
	../native/util/bits/*.cpp \
	../native/util/hash/hash.cpp \
	../native/util/random/perlin.cpp \
	../native/util/text/utf8.cpp

HEADERS +=  ../native/audio/*.h \
	../native/base/basictypes.h \
	../native/base/buffer.h \
	../native/base/color.h \
	../native/base/colorutil.h \
	../native/base/display.h \
	../native/base/error_context.h \
	../native/base/fastlist.h \
	../native/base/linked_ptr.h \
	../native/base/logging.h \
	../native/base/mutex.h \
	../native/base/scoped_ptr.h \
	../native/base/stats.h \
	../native/base/stringutil.h \
	../native/base/threadutil.h \
	../native/base/timeutil.h \
	../native/file/*.h \
	../native/gfx/gl_debug_log.h \
	../native/gfx/gl_lost_manager.h \
	../native/gfx/texture.h \
	../native/gfx/texture_atlas.h \
	../native/gfx/texture_gen.h \
	../native/gfx_es2/*.h \
	../native/image/*.h \
	../native/input/gesture_detector.h \
	../native/input/input_state.h \
	../native/json/json_writer.h \
	../native/math/compression.h \
	../native/math/curves.h \
	../native/math/lin/*.h \
	../native/midi/midi_input.h \
	../native/net/*.h \
	../native/profiler/profiler.h \
	../native/ui/ui.h \
	../native/ui/screen.h \
	../native/ui/virtual_input.h \
	../native/util/bits/*.h \
	../native/util/hash/hash.h \
	../native/util/random/*.h \
	../native/util/text/utf8.h \
	../native/ext/rapidxml/*.hpp
INCLUDEPATH += ../native

<|MERGE_RESOLUTION|>--- conflicted
+++ resolved
@@ -1,137 +1,133 @@
-QT += opengl
-QT -= gui
-TARGET = Native
-TEMPLATE = lib
-CONFIG += staticlib
-
-include(Settings.pri)
-
-!mobile_platform: {
-	SOURCES += ../native/ext/glew/glew.c
-	HEADERS += ../native/ext/glew/GL/*.h
-}
-
-# Backtrace
-x86:!mobile_platform: {
-	SOURCES += ../native/base/backtrace.cpp
-	HEADERS += ../native/base/backtrace.h
-}
-
-<<<<<<< HEAD
-# EtcPack
-=======
-# RG_ETC
->>>>>>> 662613c1
-
-SOURCES += ../native/ext/rg_etc1/rg_etc1.cpp
-HEADERS += ../native/ext/rg_etc1/rg_etc1.h
-INCLUDEPATH += ../native/ext/rg_etc1
-
-# Cityhash
-SOURCES += ../native/ext/cityhash/city.cpp
-HEADERS += ../native/ext/cityhash/*.h
-INCLUDEPATH += ../native/ext/cityhash
-
-# Stb_image
-
-SOURCES += ../native/ext/stb_image/stb_image.c
-HEADERS += ../native/ext/stb_image/stb_image.h
-INCLUDEPATH += ../native/ext/stb_image
-
-# Stb_vorbis
-
-SOURCES += ../native/ext/stb_vorbis/stb_vorbis.c
-HEADERS += ../native/ext/stb_vorbis/stb_vorbis.h
-INCLUDEPATH += ../native/ext/stb_vorbis
-
-# Snappy
-
-SOURCES += ../ext/snappy/*.cpp
-HEADERS += ../ext/snappy/*.h
-INCLUDEPATH += ../ext/snappy
-
-# Zlib
-!symbian: {
-	SOURCES += ../ext/zlib/*.c
-	HEADERS += ../ext/zlib/*.h
-}
-
-
-# Native
-
-SOURCES +=  ../native/audio/*.cpp \
-	../native/base/buffer.cpp \
-	../native/base/colorutil.cpp \
-	../native/base/display.cpp \
-	../native/base/error_context.cpp \
-	../native/base/fastlist_test.cpp \
-	../native/base/stringutil.cpp \
-	../native/base/threadutil.cpp \
-	../native/base/timeutil.cpp \
-	../native/file/*.cpp \
-	../native/gfx/gl_debug_log.cpp \
-	../native/gfx/gl_lost_manager.cpp \
-	../native/gfx/texture.cpp \
-	../native/gfx/texture_atlas.cpp \
-	../native/gfx/texture_gen.cpp \
-	../native/gfx_es2/*.cpp \
-	../native/image/*.cpp \
-	../native/input/gesture_detector.cpp \
-	../native/json/json_writer.cpp \
-	../native/math/curves.cpp \
-	../native/math/math_util.cpp \
-	../native/math/lin/*.cpp \
-	../native/midi/midi_input.cpp \
-	../native/net/*.cpp \
-	../native/profiler/profiler.cpp \
-	../native/ui/screen.cpp \
-	../native/ui/ui.cpp \
-	../native/ui/virtual_input.cpp \
-	../native/util/bits/*.cpp \
-	../native/util/hash/hash.cpp \
-	../native/util/random/perlin.cpp \
-	../native/util/text/utf8.cpp
-
-HEADERS +=  ../native/audio/*.h \
-	../native/base/basictypes.h \
-	../native/base/buffer.h \
-	../native/base/color.h \
-	../native/base/colorutil.h \
-	../native/base/display.h \
-	../native/base/error_context.h \
-	../native/base/fastlist.h \
-	../native/base/linked_ptr.h \
-	../native/base/logging.h \
-	../native/base/mutex.h \
-	../native/base/scoped_ptr.h \
-	../native/base/stats.h \
-	../native/base/stringutil.h \
-	../native/base/threadutil.h \
-	../native/base/timeutil.h \
-	../native/file/*.h \
-	../native/gfx/gl_debug_log.h \
-	../native/gfx/gl_lost_manager.h \
-	../native/gfx/texture.h \
-	../native/gfx/texture_atlas.h \
-	../native/gfx/texture_gen.h \
-	../native/gfx_es2/*.h \
-	../native/image/*.h \
-	../native/input/gesture_detector.h \
-	../native/input/input_state.h \
-	../native/json/json_writer.h \
-	../native/math/compression.h \
-	../native/math/curves.h \
-	../native/math/lin/*.h \
-	../native/midi/midi_input.h \
-	../native/net/*.h \
-	../native/profiler/profiler.h \
-	../native/ui/ui.h \
-	../native/ui/screen.h \
-	../native/ui/virtual_input.h \
-	../native/util/bits/*.h \
-	../native/util/hash/hash.h \
-	../native/util/random/*.h \
-	../native/util/text/utf8.h \
-	../native/ext/rapidxml/*.hpp
-INCLUDEPATH += ../native
-
+QT += opengl
+QT -= gui
+TARGET = Native
+TEMPLATE = lib
+CONFIG += staticlib
+
+include(Settings.pri)
+
+!mobile_platform: {
+	SOURCES += ../native/ext/glew/glew.c
+	HEADERS += ../native/ext/glew/GL/*.h
+}
+
+# Backtrace
+x86:!mobile_platform: {
+	SOURCES += ../native/base/backtrace.cpp
+	HEADERS += ../native/base/backtrace.h
+}
+
+# RG_ETC
+
+SOURCES += ../native/ext/rg_etc1/rg_etc1.cpp
+HEADERS += ../native/ext/rg_etc1/rg_etc1.h
+INCLUDEPATH += ../native/ext/rg_etc1
+
+# Cityhash
+SOURCES += ../native/ext/cityhash/city.cpp
+HEADERS += ../native/ext/cityhash/*.h
+INCLUDEPATH += ../native/ext/cityhash
+
+# Stb_image
+
+SOURCES += ../native/ext/stb_image/stb_image.c
+HEADERS += ../native/ext/stb_image/stb_image.h
+INCLUDEPATH += ../native/ext/stb_image
+
+# Stb_vorbis
+
+SOURCES += ../native/ext/stb_vorbis/stb_vorbis.c
+HEADERS += ../native/ext/stb_vorbis/stb_vorbis.h
+INCLUDEPATH += ../native/ext/stb_vorbis
+
+# Snappy
+
+SOURCES += ../ext/snappy/*.cpp
+HEADERS += ../ext/snappy/*.h
+INCLUDEPATH += ../ext/snappy
+
+# Zlib
+!symbian: {
+	SOURCES += ../ext/zlib/*.c
+	HEADERS += ../ext/zlib/*.h
+}
+
+
+# Native
+
+SOURCES +=  ../native/audio/*.cpp \
+	../native/base/buffer.cpp \
+	../native/base/colorutil.cpp \
+	../native/base/display.cpp \
+	../native/base/error_context.cpp \
+	../native/base/fastlist_test.cpp \
+	../native/base/stringutil.cpp \
+	../native/base/threadutil.cpp \
+	../native/base/timeutil.cpp \
+	../native/file/*.cpp \
+	../native/gfx/gl_debug_log.cpp \
+	../native/gfx/gl_lost_manager.cpp \
+	../native/gfx/texture.cpp \
+	../native/gfx/texture_atlas.cpp \
+	../native/gfx/texture_gen.cpp \
+	../native/gfx_es2/*.cpp \
+	../native/image/*.cpp \
+	../native/input/gesture_detector.cpp \
+	../native/json/json_writer.cpp \
+	../native/math/curves.cpp \
+	../native/math/math_util.cpp \
+	../native/math/lin/*.cpp \
+	../native/midi/midi_input.cpp \
+	../native/net/*.cpp \
+	../native/profiler/profiler.cpp \
+	../native/ui/screen.cpp \
+	../native/ui/ui.cpp \
+	../native/ui/virtual_input.cpp \
+	../native/util/bits/*.cpp \
+	../native/util/hash/hash.cpp \
+	../native/util/random/perlin.cpp \
+	../native/util/text/utf8.cpp
+
+HEADERS +=  ../native/audio/*.h \
+	../native/base/basictypes.h \
+	../native/base/buffer.h \
+	../native/base/color.h \
+	../native/base/colorutil.h \
+	../native/base/display.h \
+	../native/base/error_context.h \
+	../native/base/fastlist.h \
+	../native/base/linked_ptr.h \
+	../native/base/logging.h \
+	../native/base/mutex.h \
+	../native/base/scoped_ptr.h \
+	../native/base/stats.h \
+	../native/base/stringutil.h \
+	../native/base/threadutil.h \
+	../native/base/timeutil.h \
+	../native/file/*.h \
+	../native/gfx/gl_debug_log.h \
+	../native/gfx/gl_lost_manager.h \
+	../native/gfx/texture.h \
+	../native/gfx/texture_atlas.h \
+	../native/gfx/texture_gen.h \
+	../native/gfx_es2/*.h \
+	../native/image/*.h \
+	../native/input/gesture_detector.h \
+	../native/input/input_state.h \
+	../native/json/json_writer.h \
+	../native/math/compression.h \
+	../native/math/curves.h \
+	../native/math/lin/*.h \
+	../native/midi/midi_input.h \
+	../native/net/*.h \
+	../native/profiler/profiler.h \
+	../native/ui/ui.h \
+	../native/ui/screen.h \
+	../native/ui/virtual_input.h \
+	../native/util/bits/*.h \
+	../native/util/hash/hash.h \
+	../native/util/random/*.h \
+	../native/util/text/utf8.h \
+	../native/ext/rapidxml/*.hpp
+INCLUDEPATH += ../native
+