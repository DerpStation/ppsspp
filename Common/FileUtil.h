--- conflicted
+++ resolved
@@ -25,18 +25,12 @@
 
 #include "Common.h"
 
-<<<<<<< HEAD
-#ifdef _WIN32
-#ifndef __MINGW32__
-=======
 #ifdef _MSC_VER
->>>>>>> ee6086c0
 inline struct tm* localtime_r(const time_t *clock, struct tm *result) {
 	if (localtime_s(result, clock) == 0)
 		return result;
 	return NULL;
 }
-#endif
 #endif
 
 namespace File {
